package integration

import (
	"context"
	"fmt"
	"regexp"
	"testing"
	"time"

	"k8s.io/api/certificates/v1beta1"

	corev1 "k8s.io/api/core/v1"
	metav1 "k8s.io/apimachinery/pkg/apis/meta/v1"
	"k8s.io/apimachinery/pkg/util/wait"
)

const knownFileSuffixesInsideArchiveRegex string = `(` +
	// known file extensions
	`\.(crt|json|log)` +
	`|` +
	// exceptions - file names without extension
	`(\/|^)(config|id|invoker|metrics|version)` +
	`)$`

//https://bugzilla.redhat.com/show_bug.cgi?id=1841057
func TestUploadNotDelayedAfterStart(t *testing.T) {
	checkPodsLogs(t, `It is safe to use fast upload`)
	time1 := logLineTime(t, `Reporting status periodically to .* every`)
	time2 := logLineTime(t, `Successfully reported id=`)
	delay := time2.Sub(time1)
	allowedDelay := time.Minute
	t.Logf("Archive upload delay was %d seconds", delay/time.Second)
	if delay > allowedDelay && delay < time.Hour*24-allowedDelay {
		t.Fatal("Upload after start took too much time")
	}
}

// https://bugzilla.redhat.com/show_bug.cgi?id=1750665
// https://bugzilla.redhat.com/show_bug.cgi?id=1753755
func TestDefaultUploadFrequency(t *testing.T) {
	// Backup support secret from openshift-config namespace.
	// oc extract secret/support -n openshift-config --to=.
	supportSecret, err := clientset.CoreV1().Secrets(OpenShiftConfig).Get(context.Background(), Support, metav1.GetOptions{})
	if err != nil {
		t.Fatalf("The support secret read failed: %s", err)
	}
	resetSecrets := func() {
		err = forceUpdateSecret(OpenShiftConfig, Support, supportSecret)
		if err != nil {
			t.Error(err)
		}
	}
	defer func() {
		resetSecrets()
	}()
	// delete any existing overriding secret
	err = clientset.CoreV1().Secrets(OpenShiftConfig).Delete(context.Background(), Support, metav1.DeleteOptions{})

	// if the secret is not found, continue, not a problem
	if err != nil && err.Error() != `secrets "support" not found` {
		t.Fatal(err.Error())
	}

	// restart insights-operator (delete pods)
	restartInsightsOperator(t)

	// check logs for "Gathering cluster info every 2h0m0s"
	checkPodsLogs(t, "Gathering cluster info every 2h0m0s")

	// verify it's possible to override it
	newSecret := corev1.Secret{
		TypeMeta: metav1.TypeMeta{},
		ObjectMeta: metav1.ObjectMeta{
			Name:      Support,
			Namespace: OpenShiftConfig,
		},
		Data: map[string][]byte{
			"interval": []byte("3m"),
		},
		Type: "Opaque",
	}

	_, err = clientset.CoreV1().Secrets(OpenShiftConfig).Create(context.Background(), &newSecret, metav1.CreateOptions{})
	if err != nil {
		t.Fatal(err.Error())
	}
	// restart insights-operator (delete pods)
	restartInsightsOperator(t)

	// check logs for "Gathering cluster info every 3m0s"
<<<<<<< HEAD
	checkPodsLogs(t, "Gathering cluster info every 3m0s")
=======
	checkPodsLogs(t,"Gathering cluster info every 3m0s")
>>>>>>> f2e008a2
}

// TestUnreachableHost checks if insights operator reports "degraded" after 5 unsuccessful upload attempts
// This tests takes about 317 s
// https://bugzilla.redhat.com/show_bug.cgi?id=1745973
func TestUnreachableHost(t *testing.T) {
	supportSecret, err := clientset.CoreV1().Secrets(OpenShiftConfig).Get(context.Background(), Support, metav1.GetOptions{})
	if err != nil {
		t.Fatalf("The support secret read failed: %s", err)
	}
	resetSecrets := func() {
		err = forceUpdateSecret(OpenShiftConfig, Support, supportSecret)
		if err != nil {
			t.Error(err)
		}
	}
	defer func() {
		resetSecrets()
	}()
	// Replace the endpoint to some not valid url.
	// oc -n openshift-config create secret generic support --from-literal=endpoint=http://localhost --dry-run -o yaml | oc apply -f - -n openshift-config
	modifiedSecret := corev1.Secret{
		TypeMeta: metav1.TypeMeta{},
		ObjectMeta: metav1.ObjectMeta{
			Name:      Support,
			Namespace: OpenShiftConfig,
		},
		Data: map[string][]byte{
			"endpoint": []byte("http://localhost"),
			"interval": []byte("1m"), // for faster testing
		},
		Type: "Opaque",
	}
	// delete any existing overriding secret
	err = clientset.CoreV1().Secrets(OpenShiftConfig).Delete(context.Background(), Support, metav1.DeleteOptions{})

	// if the secret is not found, continue, not a problem
	if err != nil && err.Error() != `secrets "support" not found` {
		t.Fatal(err.Error())
	}
	_, err = clientset.CoreV1().Secrets(OpenShiftConfig).Create(context.Background(), &modifiedSecret, metav1.CreateOptions{})
	if err != nil {
		t.Fatal(err.Error())
	}
	// Restart insights-operator
	// oc delete pods --namespace=openshift-insights --all
	restartInsightsOperator(t)

	// Check the logs
	checkPodsLogs(t, "exceeded than threshold 5. Marking as degraded.")

	// Check the operator is degraded
	insightsDegraded := isOperatorDegraded(t, clusterOperatorInsights())
	if !insightsDegraded {
		t.Fatal("Insights is not degraded")
	}
	// Delete secret
	err = clientset.CoreV1().Secrets(OpenShiftConfig).Delete(context.Background(), Support, metav1.DeleteOptions{})
	if err != nil {
		t.Fatal(err.Error())
	}
	// Check the operator is not degraded anymore
	errDegraded := wait.PollImmediate(3*time.Second, 3*time.Minute, func() (bool, error) {
		insightsDegraded := isOperatorDegraded(t, clusterOperatorInsights())
		if insightsDegraded {
			return false, nil
		}
		return true, nil
	})
	t.Log(errDegraded)
}

func genLatestArchiveCheckPattern(prettyName string, check func(*testing.T, string, []string, *regexp.Regexp) error, pattern string) func(t *testing.T) {
	return func(t *testing.T) {
		err := latestArchiveCheckFiles(t, prettyName, check, pattern)
		if err != nil {
			t.Fatal(err)
		}
	}
}

func latestArchiveContainsConfigMaps(t *testing.T) {
	configMaps, _ := clientset.CoreV1().ConfigMaps("openshift-config").List(context.Background(), metav1.ListOptions{})
	if len(configMaps.Items) == 0 {
		t.Fatal("Nothing to test: no config maps in openshift-config namespace")
	}
	for _, configMap := range configMaps.Items {
		configMapPath := fmt.Sprintf("^config/configmaps/%s/.*$", configMap.Name)
		err := latestArchiveCheckFiles(t, "config map", matchingFileExists, configMapPath)
		if err != nil {
			t.Error(err)
		}
	}
}

func TestArchiveContains(t *testing.T) {
	//https://bugzilla.redhat.com/show_bug.cgi?id=1825756
	t.Run("ConfigMaps", latestArchiveContainsConfigMaps)

	//https://bugzilla.redhat.com/show_bug.cgi?id=1834677
	t.Run("ImageRegistry",
		genLatestArchiveCheckPattern(
			"image registry", matchingFileExists,
			`^config/imageregistry\.json$`))

	//https://bugzilla.redhat.com/show_bug.cgi?id=1879068
	t.Run("HostsSubnet",
		genLatestArchiveCheckPattern(
			"hosts subnet", matchingFileExists,
			`^config/hostsubnet/ip-.*\.json$`))

	//https://bugzilla.redhat.com/show_bug.cgi?id=1881816
	t.Run("MachineSet",
		genLatestArchiveCheckPattern(
			"machine set", matchingFileExists,
			`^machinesets/.*\.json$`))

	//https://bugzilla.redhat.com/show_bug.cgi?id=1873101
	t.Run("SnapshotsCRD",
		genLatestArchiveCheckPattern(
			"snapshots CRD", matchingFileExists,
			`^config/crd/volumesnapshots\.snapshot\.storage\.k8s\.io\.json$`))

	defer ChangeReportTimeInterval(t, 1)()
	defer degradeOperatorMonitoring(t)()

<<<<<<< HEAD
	checker := LogChecker(t).Timeout(2 * time.Minute)
=======
	checker := LogChecker(t).Timeout(2*time.Minute)
>>>>>>> f2e008a2
	checker.SinceNow().Search(`Recording events/openshift-monitoring`)
	checker.EnableSinceLastCheck().Search(`Wrote \d+ records to disk in \d+`)

	//https://bugzilla.redhat.com/show_bug.cgi?id=1838973
	t.Run("Logs",
		genLatestArchiveCheckPattern(
			"log", matchingFileExists,
			`^config/pod/openshift-monitoring/logs/.*\.log$`))

	//https://bugzilla.redhat.com/show_bug.cgi?id=1767719
	t.Run("Event",
		genLatestArchiveCheckPattern(
			"event", matchingFileExists,
			`^events/openshift-monitoring\.json$`))

	//https://bugzilla.redhat.com/show_bug.cgi?id=1840012
	t.Run("FileExtensions",
		genLatestArchiveCheckPattern(
			"extension of", allFilesMatch,
			knownFileSuffixesInsideArchiveRegex))
}

//https://bugzilla.redhat.com/show_bug.cgi?id=1835090
func TestCSRCollected(t *testing.T) {
	certificateRequest := []byte(`-----BEGIN CERTIFICATE REQUEST-----
MIIBYzCCAQgCAQAwMDEuMCwGA1UEAxMlbXktcG9kLm15LW5hbWVzcGFjZS5wb2Qu
Y2x1c3Rlci5sb2NhbDBZMBMGByqGSM49AgEGCCqGSM49AwEHA0IABKhgwkNZ1uTb
DKKwJAh9TmmpSXKlbogxqV8e0yjIa2tKHZScAiZwTw920d6PLIU984ivWYfez/gq
ATGDLWuX+Y2gdjB0BgkqhkiG9w0BCQ4xZzBlMGMGA1UdEQRcMFqCJW15LXN2Yy5t
eS1uYW1lc3BhY2Uuc3ZjLmNsdXN0ZXIubG9jYWyCJW15LXBvZC5teS1uYW1lc3Bh
Y2UucG9kLmNsdXN0ZXIubG9jYWyHBMAAAhiHBAoAIgIwCgYIKoZIzj0EAwIDSQAw
RgIhAIPCUx9FdzX1iDGxH9UgYJE07gfG+J3ObR31IHhmi+WwAiEAtzN35zYkXEaC
YLluQUO+Jy/PjOnMPw5+DeSX6asUgXE=
-----END CERTIFICATE REQUEST-----`)
	name := "my-svc.my-namespace"
	_, err := clientset.CertificatesV1beta1().CertificateSigningRequests().Create(context.Background(), &v1beta1.CertificateSigningRequest{
		TypeMeta:   metav1.TypeMeta{},
		ObjectMeta: metav1.ObjectMeta{Name: name},
		Spec:       v1beta1.CertificateSigningRequestSpec{Request: certificateRequest},
		Status:     v1beta1.CertificateSigningRequestStatus{},
	}, metav1.CreateOptions{})
	e(t, err, "Failed creating certificate signing request")
	defer func() {
		clientset.CertificatesV1beta1().CertificateSigningRequests().Delete(context.Background(), name, metav1.DeleteOptions{})
		restartInsightsOperator(t)
	}()
	defer ChangeReportTimeInterval(t, 1)()
	LogChecker(t).SinceNow().Search(`Uploaded report successfully in`)
	certificatePath := `^config/certificatesigningrequests/my-svc.my-namespace.json$`
	err = latestArchiveCheckFiles(t, "certificate request", matchingFileExists, certificatePath)
	e(t, err, "")
}

// https://bugzilla.redhat.com/show_bug.cgi?id=1782151
func TestClusterDefaultNodeSelector(t *testing.T) {
	// set default selector of node-role.kubernetes.io/worker
	schedulers, err := configClient.Schedulers().List(context.Background(), metav1.ListOptions{})
	if err != nil {
		t.Fatal(err.Error())
	}
	for _, scheduler := range schedulers.Items {
		if scheduler.ObjectMeta.Name == "cluster" {
			scheduler.Spec.DefaultNodeSelector = "node-role.kubernetes.io/worker="
			configClient.Schedulers().Update(context.Background(), &scheduler, metav1.UpdateOptions{})
		}
	}

	// restart insights-operator (delete pods)
	restartInsightsOperator(t)

	// check the pod is scheduled
	newPods, err := clientset.CoreV1().Pods("openshift-insights").List(context.Background(), metav1.ListOptions{})
	if err != nil {
		t.Fatal(err.Error())
	}

	for _, newPod := range newPods.Items {
		pod, err := clientset.CoreV1().Pods("openshift-insights").Get(context.Background(), newPod.Name, metav1.GetOptions{})
		if err != nil {
			panic(err.Error())
		}
		podConditions := pod.Status.Conditions
		for _, condition := range podConditions {
			if condition.Type == "PodScheduled" {
				if condition.Status != "True" {
					t.Log("Pod is not scheduled")
					t.Fatal(err.Error())
				}
			}
		}
		t.Log("Pod is scheduled")
	}
}<|MERGE_RESOLUTION|>--- conflicted
+++ resolved
@@ -88,11 +88,7 @@
 	restartInsightsOperator(t)
 
 	// check logs for "Gathering cluster info every 3m0s"
-<<<<<<< HEAD
 	checkPodsLogs(t, "Gathering cluster info every 3m0s")
-=======
-	checkPodsLogs(t,"Gathering cluster info every 3m0s")
->>>>>>> f2e008a2
 }
 
 // TestUnreachableHost checks if insights operator reports "degraded" after 5 unsuccessful upload attempts
@@ -219,11 +215,7 @@
 	defer ChangeReportTimeInterval(t, 1)()
 	defer degradeOperatorMonitoring(t)()
 
-<<<<<<< HEAD
 	checker := LogChecker(t).Timeout(2 * time.Minute)
-=======
-	checker := LogChecker(t).Timeout(2*time.Minute)
->>>>>>> f2e008a2
 	checker.SinceNow().Search(`Recording events/openshift-monitoring`)
 	checker.EnableSinceLastCheck().Search(`Wrote \d+ records to disk in \d+`)
 
