package insightsclient

import (
	"context"
	"crypto/tls"
	"crypto/x509"
	"errors"
	"fmt"
	"io"
	"io/ioutil"
	"mime/multipart"
	"net"
	"net/http"
	"net/textproto"
	"net/url"
	"os"
	"strconv"
	"time"

	"k8s.io/client-go/pkg/version"
	"k8s.io/client-go/transport"
	"k8s.io/component-base/metrics"
	"k8s.io/component-base/metrics/legacyregistry"

	"k8s.io/klog"

	configv1 "github.com/openshift/api/config/v1"
	apimachineryversion "k8s.io/apimachinery/pkg/version"

	"github.com/openshift/insights-operator/pkg/authorizer"
)

const (
	responseBodyLogLen = 1024
)

type Client struct {
	client      *http.Client
	maxBytes    int64
	metricsName string

	authorizer  Authorizer
	clusterInfo ClusterVersionInfo
}

type Authorizer interface {
	Authorize(req *http.Request) error
	NewSystemOrConfiguredProxy() func(*http.Request) (*url.URL, error)
}

type ClusterVersionInfo interface {
	ClusterVersion() *configv1.ClusterVersion
}

type Source struct {
	ID       string
	Type     string
	Contents io.Reader
}

var ErrWaitingForVersion = fmt.Errorf("waiting for the cluster version to be loaded")

// New creates a Client
func New(client *http.Client, maxBytes int64, metricsName string, authorizer Authorizer, clusterInfo ClusterVersionInfo) *Client {
	if client == nil {
		client = &http.Client{}
	}
	if maxBytes == 0 {
		maxBytes = 10 * 1024 * 1024
	}
	return &Client{
		client:      client,
		maxBytes:    maxBytes,
		metricsName: metricsName,
		authorizer:  authorizer,
		clusterInfo: clusterInfo,
	}
}

func getTrustedCABundle() (*x509.CertPool, error) {
	caBytes, err := ioutil.ReadFile("/var/run/configmaps/trusted-ca-bundle/ca-bundle.crt")
	if err != nil {
		if os.IsNotExist(err) {
			return nil, nil
		}
		return nil, err
	}
	if len(caBytes) == 0 {
		return nil, nil
	}
	certs := x509.NewCertPool()
	if ok := certs.AppendCertsFromPEM(caBytes); !ok {
		return nil, errors.New("error loading cert pool from ca data")
	}
	return certs, nil
}

// clientTransport creates new http.Transport with either system or configured Proxy
func clientTransport(authorizer Authorizer) http.RoundTripper {
	clientTransport := &http.Transport{
		Proxy: authorizer.NewSystemOrConfiguredProxy(),
		DialContext: (&net.Dialer{
			Timeout:   30 * time.Second,
			KeepAlive: 30 * time.Second,
		}).DialContext,
		TLSHandshakeTimeout: 10 * time.Second,
		DisableKeepAlives:   true,
	}

	// get the cluster proxy trusted CA bundle in case the proxy need it
	rootCAs, err := getTrustedCABundle()
	if err != nil {
		klog.Errorf("Failed to get proxy trusted CA: %v", err)
	}
	if rootCAs != nil {
		clientTransport.TLSClientConfig = &tls.Config{}
		clientTransport.TLSClientConfig.RootCAs = rootCAs
	}

	return transport.DebugWrappers(clientTransport)
}

func userAgent(releaseVersionEnv string, v apimachineryversion.Info, cv *configv1.ClusterVersion) string {
	gitVersion := v.GitVersion
	// If the RELEASE_VERSION is set in pod, use it
	if releaseVersionEnv != "" {
		gitVersion = releaseVersionEnv
	}
	gitVersion = fmt.Sprintf("%s-%s", gitVersion, v.GitCommit)
	return fmt.Sprintf("insights-operator/%s cluster/%s", gitVersion, cv.Spec.ClusterID)
}

func (c Client) prepareRequest(ctx context.Context, method string, endpoint string, cv *configv1.ClusterVersion) (*http.Request, error) {
	req, err := http.NewRequest(method, endpoint, nil)
	if err != nil {
		return nil, err
	}

	if req.Header == nil {
		req.Header = make(http.Header)
	}

	releaseVersionEnv := os.Getenv("RELEASE_VERSION")
	ua := userAgent(releaseVersionEnv, version.Get(), cv)
	req.Header.Set("User-Agent", ua)
	if err := c.authorizer.Authorize(req); err != nil {
		return nil, err
	}
	req = req.WithContext(ctx)
	return req, nil
}

// Send uploads archives to Ingress service
func (c *Client) Send(ctx context.Context, endpoint string, source Source) error {
	cv := c.clusterInfo.ClusterVersion()
	if cv == nil {
		return ErrWaitingForVersion
	}

	req, err := c.prepareRequest(ctx, http.MethodPost, endpoint, cv)
	if err != nil {
		return err
	}

	var bytesRead int64
	pr, pw := io.Pipe()
	mw := multipart.NewWriter(pw)
	req.Header.Set("Content-Type", mw.FormDataContentType())
	go func() {
		h := make(textproto.MIMEHeader)
		h.Set("Content-Disposition", fmt.Sprintf(`form-data; name=%q; filename=%q`, "file", "payload.tar.gz"))
		h.Set("Content-Type", source.Type)
		fw, err := mw.CreatePart(h)
		if err != nil {
			pw.CloseWithError(err)
			return
		}
		r := &LimitedReader{R: source.Contents, N: c.maxBytes}
		n, err := io.Copy(fw, r)
		bytesRead = n
		if err != nil {
			pw.CloseWithError(err)
		}
		pw.CloseWithError(mw.Close())
	}()

	req.Body = pr

	// dynamically set the proxy environment
	c.client.Transport = clientTransport(c.authorizer)

	klog.V(4).Infof("Uploading %s to %s", source.Type, req.URL.String())
	resp, err := c.client.Do(req)
	if err != nil {
		klog.V(4).Infof("Unable to build a request, possible invalid token: %v", err)
		// if the request is not build, for example because of invalid endpoint,(maybe some problem with DNS), we want to have record about it in metrics as well.
		counterRequestSend.WithLabelValues(c.metricsName, "0").Inc()
		return fmt.Errorf("unable to build request to connect to Insights server: %v", err)
	}

	requestID := resp.Header.Get("x-rh-insights-request-id")

	defer func() {
		if _, err := io.Copy(ioutil.Discard, resp.Body); err != nil {
			klog.Warningf("error copying body: %v", err)
		}
		if err := resp.Body.Close(); err != nil {
			klog.Warningf("Failed to close response body: %v", err)
		}
	}()

	counterRequestSend.WithLabelValues(c.metricsName, strconv.Itoa(resp.StatusCode)).Inc()

	if resp.StatusCode == http.StatusUnauthorized {
		klog.V(2).Infof("gateway server %s returned 401, x-rh-insights-request-id=%s", resp.Request.URL, requestID)
		return authorizer.Error{Err: fmt.Errorf("your Red Hat account is not enabled for remote support or your token has expired: %s", responseBody(resp))}
	}

	if resp.StatusCode == http.StatusForbidden {
		klog.V(2).Infof("gateway server %s returned 403, x-rh-insights-request-id=%s", resp.Request.URL, requestID)
		return authorizer.Error{Err: fmt.Errorf("your Red Hat account is not enabled for remote support")}
	}

	if resp.StatusCode == http.StatusBadRequest {
		return fmt.Errorf("gateway server bad request: %s (request=%s): %s", resp.Request.URL, requestID, responseBody(resp))
<<<<<<< HEAD
	}

	if resp.StatusCode >= 300 || resp.StatusCode < 200 {
		return fmt.Errorf("gateway server reported unexpected error code: %d (request=%s): %s", resp.StatusCode, requestID, responseBody(resp))
=======
	}

	if resp.StatusCode >= 300 || resp.StatusCode < 200 {
		return fmt.Errorf("gateway server reported unexpected error code: %d (request=%s): %s", resp.StatusCode, requestID, responseBody(resp))
	}

	if len(requestID) > 0 {
		klog.V(2).Infof("Successfully reported id=%s x-rh-insights-request-id=%s, wrote=%d", source.ID, requestID, bytesRead)
	}

	return nil
}

// RecvReport perform a request to Insights Results Smart Proxy endpoint
func (c Client) RecvReport(ctx context.Context, endpoint string) (*io.ReadCloser, error) {
	cv := c.clusterInfo.ClusterVersion()
	if cv == nil {
		return nil, ErrWaitingForVersion
	}

	endpoint = fmt.Sprintf(endpoint, cv.Spec.ClusterID)
	klog.Infof("Retrieving report for cluster: %s", cv.Spec.ClusterID)
	klog.Infof("Endpoint: %s", endpoint)

	req, err := c.prepareRequest(ctx, http.MethodGet, endpoint, cv)
	if err != nil {
		return nil, err
	}

	// dynamically set the proxy environment
	c.client.Transport = clientTransport(c.authorizer)

	klog.V(4).Infof("Retrieving report from %s", req.URL.String())
	resp, err := c.client.Do(req)

	if err != nil {
		klog.Errorf("Unable to retrieve latest report for %s: %v", cv.Spec.ClusterID, err)
		counterRequestRecvReport.WithLabelValues(c.metricsName, "0").Inc()
		return nil, err
	}

	counterRequestRecvReport.WithLabelValues(c.metricsName, strconv.Itoa(resp.StatusCode)).Inc()
	requestID := resp.Header.Get("x-rh-insights-request-id")

	if resp.StatusCode == http.StatusUnauthorized {
		klog.V(2).Infof("gateway server %s returned 401, x-rh-insights-request-id=%s", resp.Request.URL, requestID)
		return nil, authorizer.Error{Err: fmt.Errorf("your Red Hat account is not enabled for remote support or your token has expired")}
	}

	if resp.StatusCode == http.StatusForbidden {
		klog.V(2).Infof("gateway server %s returned 403, x-rh-insights-request-id=%s", resp.Request.URL, requestID)
		return nil, authorizer.Error{Err: fmt.Errorf("your Red Hat account is not enabled for remote support")}
	}

	if resp.StatusCode == http.StatusBadRequest {
		body, _ := ioutil.ReadAll(resp.Body)
		if len(body) > 1024 {
			body = body[:1024]
		}
		return nil, fmt.Errorf("gateway server bad request: %s (request=%s): %s", resp.Request.URL, requestID, string(body))
	}

	if resp.StatusCode >= 300 || resp.StatusCode < 200 {
		body, _ := ioutil.ReadAll(resp.Body)
		if len(body) > 1024 {
			body = body[:1024]
		}
		return nil, fmt.Errorf("gateway server reported unexpected error code: %d (request=%s): %s", resp.StatusCode, requestID, string(body))
>>>>>>> 7a0fff42
	}

	if resp.StatusCode == http.StatusOK {
		return &resp.Body, nil
	}

	klog.Warningf("Report response status code: %d", resp.StatusCode)
	return nil, fmt.Errorf("Report response status code: %d", resp.StatusCode)
}

func responseBody(r *http.Response) string {
	if r == nil {
		return ""
	}
	body, _ := ioutil.ReadAll(r.Body)
	if len(body) > responseBodyLogLen {
		body = body[:responseBodyLogLen]
	}
	return string(body)
}

func responseBody(r *http.Response) string {
	if r == nil {
		return ""
	}
	body, _ := ioutil.ReadAll(r.Body)
	if len(body) > responseBodyLogLen {
		body = body[:responseBodyLogLen]
	}
	return string(body)
}

var (
	counterRequestSend = metrics.NewCounterVec(&metrics.CounterOpts{
		Name: "insightsclient_request_send_total",
		Help: "Tracks the number of metrics sends",
	}, []string{"client", "status_code"})
	counterRequestRecvReport = metrics.NewCounterVec(&metrics.CounterOpts{
		Name: "insightsclient_request_recvreport_total",
		Help: "Tracks the number of reports requested",
	}, []string{"client", "status_code"})
)

func init() {
	err := legacyregistry.Register(
		counterRequestSend,
	)
	if err != nil {
		fmt.Println(err)
	}

	err = legacyregistry.Register(
		counterRequestRecvReport,
	)
	if err != nil {
		fmt.Println(err)
	}

}<|MERGE_RESOLUTION|>--- conflicted
+++ resolved
@@ -223,12 +223,6 @@
 
 	if resp.StatusCode == http.StatusBadRequest {
 		return fmt.Errorf("gateway server bad request: %s (request=%s): %s", resp.Request.URL, requestID, responseBody(resp))
-<<<<<<< HEAD
-	}
-
-	if resp.StatusCode >= 300 || resp.StatusCode < 200 {
-		return fmt.Errorf("gateway server reported unexpected error code: %d (request=%s): %s", resp.StatusCode, requestID, responseBody(resp))
-=======
 	}
 
 	if resp.StatusCode >= 300 || resp.StatusCode < 200 {
@@ -297,7 +291,6 @@
 			body = body[:1024]
 		}
 		return nil, fmt.Errorf("gateway server reported unexpected error code: %d (request=%s): %s", resp.StatusCode, requestID, string(body))
->>>>>>> 7a0fff42
 	}
 
 	if resp.StatusCode == http.StatusOK {
