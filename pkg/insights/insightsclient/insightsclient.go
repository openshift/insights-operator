--- conflicted
+++ resolved
@@ -119,9 +119,6 @@
 	return transport.DebugWrappers(clientTransport)
 }
 
-<<<<<<< HEAD
-func (c Client) prepareRequest(method string, endpoint string, ctx context.Context) (*http.Request, error) {
-=======
 func userAgent(releaseVersionEnv string, v apimachineryversion.Info, cv *configv1.ClusterVersion) string {
 	gitVersion := v.GitVersion
 	// If the RELEASE_VERSION is set in pod, use it
@@ -132,8 +129,7 @@
 	return fmt.Sprintf("insights-operator/%s cluster/%s", gitVersion, cv.Spec.ClusterID)
 }
 
-func (c *Client) Send(ctx context.Context, endpoint string, source Source) error {
->>>>>>> ada9d274
+func (c Client) prepareRequest(method string, endpoint string, ctx context.Context) (*http.Request, error) {
 	cv := c.clusterInfo.ClusterVersion()
 	if cv == nil {
 		return nil, ErrWaitingForVersion
@@ -147,14 +143,11 @@
 	if req.Header == nil {
 		req.Header = make(http.Header)
 	}
-<<<<<<< HEAD
 	req.Header.Set("User-Agent", fmt.Sprintf("insights-operator/%s cluster/%s", version.Get().GitCommit, cv.Spec.ClusterID))
 
-=======
 	releaseVersionEnv := os.Getenv("RELEASE_VERSION")
 	ua := userAgent(releaseVersionEnv, version.Get(), cv)
 	req.Header.Set("User-Agent", ua)
->>>>>>> ada9d274
 	if err := c.authorizer.Authorize(req); err != nil {
 		return nil, err
 	}
@@ -242,7 +235,6 @@
 	return nil
 }
 
-<<<<<<< HEAD
 func (c Client) RecvReport(ctx context.Context, endpoint string) (*io.ReadCloser, error) {
 	cv := c.clusterInfo.ClusterVersion()
 	if cv == nil {
@@ -275,7 +267,8 @@
 		klog.Warningf("Report response status code: %d", resp.StatusCode)
 		return nil, fmt.Errorf("Report response status code: %d", resp.StatusCode)
 	}
-=======
+}
+
 func responseBody(r *http.Response) string {
 	if r == nil {
 		return ""
@@ -285,7 +278,7 @@
 		body = body[:responseBodyLogLen]
 	}
 	return string(body)
->>>>>>> ada9d274
+
 }
 
 var (
