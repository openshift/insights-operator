package conditional

import (
	"context"
	"fmt"

	"k8s.io/apimachinery/pkg/api/errors"
	metav1 "k8s.io/apimachinery/pkg/apis/meta/v1"
	"k8s.io/apimachinery/pkg/runtime/schema"
	"k8s.io/client-go/dynamic"

	"github.com/openshift/insights-operator/pkg/gatherers"
	"github.com/openshift/insights-operator/pkg/record"
	"github.com/openshift/insights-operator/pkg/utils"
)

// APIRequestCount defines a type used when marshaling into JSON
type APIRequestCount struct {
	ResourceName        string `json:"resource"`
	RemovedInRelease    string `json:"removed_in_release"`
	TotalRequestCount   int64  `json:"total_request_count"`
	LastDayRequestCount int64  `json:"last_day_request_count"`
}

// BuildGatherAPIRequestCounts Collects API requests counts for the resources mentioned in
// the alert provided as a string parameter.
//
// ### API Reference
// None
//
// ### Sample data
// - docs/insights-archive-sample/conditional/alerts/APIRemovedInNextEUSReleaseInUse/api_request_counts.json
//
// ### Location in archive
// - `conditional/alerts/{alert_name}/api_request_counts.json`
//
// ### Config ID
// `conditional/api_request_counts_of_resource_from_alert`
//
// ### Released version
// - 4.10.0
//
// ### Backported versions
// - 4.9.6+
//
<<<<<<< HEAD
// * Location in archive: conditional/alerts/{alert_name}/api_request_counts.json
// * Id in config: conditional/api_request_counts_of_resource_from_alert
// * Since versions:
//   - 4.10+
=======
// ### Changes
// None
>>>>>>> 3ee98437
func (g *Gatherer) BuildGatherAPIRequestCounts(paramsInterface interface{}) (gatherers.GatheringClosure, error) {
	params, ok := paramsInterface.(GatherAPIRequestCountsParams)
	if !ok {
		return gatherers.GatheringClosure{}, fmt.Errorf(
			"unexpected type in paramsInterface, expected %T, got %T",
			GatherAPIRequestCountsParams{}, paramsInterface,
		)
	}

	return gatherers.GatheringClosure{
		Run: func(ctx context.Context) ([]record.Record, []error) {
			dynamicClient, err := dynamic.NewForConfig(g.gatherProtoKubeConfig)
			if err != nil {
				return nil, []error{err}
			}
			records, errs := g.gatherAPIRequestCounts(ctx, dynamicClient, params.AlertName)
			if errs != nil {
				return records, errs
			}
			return records, nil
		},
	}, nil
}

func (g *Gatherer) gatherAPIRequestCounts(ctx context.Context,
	dynamicClient dynamic.Interface, alertName string) ([]record.Record, []error) {
	resources := make(map[string]struct{})
	for _, labels := range g.firingAlerts[alertName] {
		resourceName := fmt.Sprintf("%s.%s.%s", labels["resource"], labels["version"], labels["group"])
		resources[resourceName] = struct{}{}
	}

	gvr := schema.GroupVersionResource{Group: "apiserver.openshift.io", Version: "v1", Resource: "apirequestcounts"}
	apiReqCountsList, err := dynamicClient.Resource(gvr).List(ctx, metav1.ListOptions{})
	if errors.IsNotFound(err) {
		return nil, nil
	}
	if err != nil {
		return nil, []error{err}
	}
	var records []record.Record
	var errrs []error
	var apiReqCounts []APIRequestCount
	for i := range apiReqCountsList.Items {
		it := apiReqCountsList.Items[i]

		// filter only resources we're interested in
		if _, ok := resources[it.GetName()]; ok {
			totalReqCount, err := utils.NestedInt64Wrapper(it.Object, "status", "requestCount")
			if err != nil {
				errrs = append(errrs, err)
			}
			lastDayReqCount, err := utils.NestedInt64Wrapper(it.Object, "status", "currentHour", "requestCount")
			if err != nil {
				errrs = append(errrs, err)
			}
			removedInRel, err := utils.NestedStringWrapper(it.Object, "status", "removedInRelease")
			if err != nil {
				errrs = append(errrs, err)
			}
			apiReqCount := APIRequestCount{
				TotalRequestCount:   totalReqCount,
				LastDayRequestCount: lastDayReqCount,
				ResourceName:        it.GetName(),
				RemovedInRelease:    removedInRel,
			}
			apiReqCounts = append(apiReqCounts, apiReqCount)
		}
	}
	records = append(records, record.Record{
		Name: fmt.Sprintf("%v/alerts/%s/api_request_counts", g.GetName(), alertName),
		Item: record.JSONMarshaller{Object: apiReqCounts},
	})
	return records, errrs
}<|MERGE_RESOLUTION|>--- conflicted
+++ resolved
@@ -43,15 +43,8 @@
 // ### Backported versions
 // - 4.9.6+
 //
-<<<<<<< HEAD
-// * Location in archive: conditional/alerts/{alert_name}/api_request_counts.json
-// * Id in config: conditional/api_request_counts_of_resource_from_alert
-// * Since versions:
-//   - 4.10+
-=======
 // ### Changes
 // None
->>>>>>> 3ee98437
 func (g *Gatherer) BuildGatherAPIRequestCounts(paramsInterface interface{}) (gatherers.GatheringClosure, error) {
 	params, ok := paramsInterface.(GatherAPIRequestCountsParams)
 	if !ok {
