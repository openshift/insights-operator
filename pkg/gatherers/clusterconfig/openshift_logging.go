--- conflicted
+++ resolved
@@ -34,15 +34,8 @@
 // ### Backported versions
 // None
 //
-<<<<<<< HEAD
-// * Location in archive: config/logging/{namespace}/{name}.json
-// * Id in config: clusterconfig/openshift_logging
-// * Since versions:
-//   - 4.9+
-=======
 // ### Changes
 // None
->>>>>>> 3ee98437
 func (g *Gatherer) GatherOpenshiftLogging(ctx context.Context) ([]record.Record, []error) {
 	gatherDynamicClient, err := dynamic.NewForConfig(g.gatherKubeConfig)
 	if err != nil {
