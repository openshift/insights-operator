--- conflicted
+++ resolved
@@ -20,13 +20,6 @@
 // ### API Reference
 // - https://docs.openshift.com/container-platform/4.7/rest_api/machine_apis/machineconfig-machineconfiguration-openshift-io-v1.html
 //
-<<<<<<< HEAD
-// * Location in archive: config/machineconfigs/{name}.json
-// * Id in config: clusterconfig/machine_configs
-// * Since versions:
-//   - 4.8.5+
-//   - 4.9+
-=======
 // ### Sample data
 // - docs/insights-archive-sample/config/machineconfigs/75-worker-sap-data-intelligence.json
 //
@@ -44,7 +37,6 @@
 //
 // ### Changes
 // None
->>>>>>> 3ee98437
 func (g *Gatherer) GatherMachineConfigs(ctx context.Context) ([]record.Record, []error) {
 	gatherDynamicClient, err := dynamic.NewForConfig(g.gatherKubeConfig)
 	if err != nil {
