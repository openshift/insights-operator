--- conflicted
+++ resolved
@@ -16,29 +16,6 @@
 // GatherCephCluster Collects statuses of the`cephclusters.ceph.rook.io` resources
 // from Openshift Data Foundation Stack.
 //
-<<<<<<< HEAD
-// ### API Reference:
-// https://github.com/rook/rook/blob/master/pkg/apis/ceph.rook.io/v1/types.go
-//
-// ### Sample data:
-// docs/insights-archive-sample/config/storage/openshift-storage/cephclusters/ocs-storagecluster-cephcluster.json
-//
-// ### Location in archive:
-// | Version | Path													 |
-// | ------- | ----------------------------------------------------- |
-// | <= 4.12 | config/storage/{namespace}/{name}.json 				 |
-// | 4.13+   | config/storage/{namespace}/cephclusters/{name}.json 	 |
-//
-// ### Config ID:
-// clusterconfig/ceph_cluster
-//
-// ### Since versions:
-// * 4.8.49
-// * 4.9.48
-// * 4.10.31
-// * 4.11.2
-// * 4.12
-=======
 // ### API Reference
 // - https://github.com/rook/rook/blob/master/pkg/apis/ceph.rook.io/v1/types.go
 //
@@ -67,7 +44,6 @@
 // In OCP 4.11 and OCP 4.12, the location of gathered data collides with data gathered by the
 // [StorageCluster](#StorageCluster) gatherer. It is practically impossible to tell the two resources apart.
 // Use with caution.
->>>>>>> 3ee98437
 func (g *Gatherer) GatherCephCluster(ctx context.Context) ([]record.Record, []error) {
 	gatherDynamicClient, err := dynamic.NewForConfig(g.gatherKubeConfig)
 	if err != nil {
