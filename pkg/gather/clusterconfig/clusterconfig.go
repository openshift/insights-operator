--- conflicted
+++ resolved
@@ -964,8 +964,6 @@
 	}
 }
 
-<<<<<<< HEAD
-=======
 // GatherContainerRuntimeConfig collects ContainerRuntimeConfig  information
 //
 // The Kubernetes api https://github.com/openshift/machine-config-operator/blob/master/pkg/apis/machineconfiguration.openshift.io/v1/types.go#L402
@@ -992,7 +990,7 @@
 		return records, nil
 	}
 }
->>>>>>> 8bdbd28d
+
 // GatherInstallPlans collects Top x InstallPlans from all openshift namespaces.
 // Because InstallPlans have unique generated names, it groups them by namespace and the "template"
 // for name generation from field generateName.
