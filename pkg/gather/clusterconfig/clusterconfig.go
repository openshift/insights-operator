--- conflicted
+++ resolved
@@ -75,19 +75,17 @@
 	// csrGatherLimit is the maximum number of crs that
 	// will be listed in a single request to reduce memory usage.
 	csrGatherLimit = 5000
-<<<<<<< HEAD
 
 	// Maximal total number of service accounts
 	maxServiceAccountsLimit          = 1000
 	maxServiceAccountNamespacesLimit = 1000
-=======
-	// InstallPlansTopX is the Maximal number of Install plans by non-unique instances count
+  maxNamespacesLimit               = 1000
+
+  // InstallPlansTopX is the Maximal number of Install plans by non-unique instances count
 	InstallPlansTopX = 100
 
 	// Maximal total number of service accounts
 	maxServiceAccountsLimit = 1000
-	maxNamespacesLimit      = 1000
->>>>>>> b3f17fb8
 )
 
 var (
@@ -185,12 +183,9 @@
 		GatherCertificateSigningRequests(i),
 		GatherHostSubnet(i),
 		GatherMachineSet(i),
-<<<<<<< HEAD
 		GatherServiceAccounts(i),
-=======
 		GatherMachineConfigPool(i),
 		GatherInstallPlans(i),
->>>>>>> b3f17fb8
 	)
 }
 
@@ -1114,7 +1109,6 @@
 	return []record.Record{{Name: fmt.Sprintf("events/%s", namespace), Item: EventAnonymizer{&compactedEvents}}}, nil
 }
 
-<<<<<<< HEAD
 // GatherServiceAccounts collects ServiceAccount stats
 // from kubernetes default and namespaces starting with openshift.
 //
@@ -1169,7 +1163,6 @@
 	}
 }
 
-=======
 func failEarly(fns ...func() error) error {
 	for _, f := range fns {
 		err := f()
@@ -1236,7 +1229,6 @@
 
 const contextKeyAllNamespaces contextKey = "allnamespaces"
 
->>>>>>> b3f17fb8
 // RawByte is skipping Marshalling from byte slice
 type RawByte []byte
 
@@ -1843,7 +1835,6 @@
 	}
 }
 
-<<<<<<< HEAD
 // ServiceAccountsMarshaller implements serialization of Service Accounts
 type ServiceAccountsMarshaller struct {
 	sa                   []corev1.ServiceAccount
@@ -1871,7 +1862,14 @@
 		ns["name"] = sa.Name
 		ns["secrets"] = len(sa.Secrets)
 	}
-=======
+  return json.Marshal(sr)
+}
+
+// GetExtension returns extension for anonymized openshift objects
+func (a ServiceAccountsMarshaller) GetExtension() string {
+  return "json"
+}
+
 // ClusterOperatorResourceAnonymizer implements serialization of clusterOperatorResource
 type ClusterOperatorResourceAnonymizer struct{ resource clusterOperatorResource }
 
@@ -1902,6 +1900,7 @@
 func (a ClusterOperatorResourceAnonymizer) GetExtension() string {
 	return "json"
 }
+
 // InstallPlanAnonymizer implements serialization of top x installplans
 type InstallPlanAnonymizer struct {
 	v     map[string]*collectedPlan
@@ -1950,15 +1949,10 @@
 		return it[i].(map[string]interface{})["count"].(int) > it[j].(map[string]interface{})["count"].(int)
 	})
 	sr["items"] = it
->>>>>>> b3f17fb8
 	return json.Marshal(sr)
 }
 
 // GetExtension returns extension for anonymized openshift objects
-<<<<<<< HEAD
-func (a ServiceAccountsMarshaller) GetExtension() string {
-=======
 func (a InstallPlanAnonymizer) GetExtension() string {
->>>>>>> b3f17fb8
 	return "json"
 }