--- conflicted
+++ resolved
@@ -874,7 +874,6 @@
 	}
 }
 
-<<<<<<< HEAD
 // GatherInstallPlans collects Top x InstallPlans from all openshift namespaces.
 // Because InstallPlans have unique generated names, it groups them by namespace and the "template"
 // for name generation from field generateName.
@@ -890,34 +889,18 @@
 		recs := map[string]*collectedPlan{}
 		total := 0
 		opResource := schema.GroupVersionResource{Group: "operators.coreos.com", Version: "v1alpha1", Resource: "installplans"}
-
 		config, err := getAllNamespaces(i)
-=======
-// GatherContainerRuntimeConfig collects ContainerRuntimeConfig  information
-//
-// The Kubernetes api https://github.com/openshift/machine-config-operator/blob/master/pkg/apis/machineconfiguration.openshift.io/v1/types.go#L402
-// Response see https://docs.okd.io/latest/rest_api/machine_apis/containerruntimeconfig-machineconfiguration-openshift-io-v1.html
-//
-// Location in archive: config/containerruntimeconfigs/
-func GatherContainerRuntimeConfig(i *Gatherer) func() ([]record.Record, []error) {
-	return func() ([]record.Record, []error) {
-		crc := schema.GroupVersionResource{Group: "machineconfiguration.openshift.io", Version: "v1", Resource: "containerruntimeconfigs"}
-		containerRCs, err := i.dynamicClient.Resource(crc).List(i.ctx, metav1.ListOptions{})
->>>>>>> dc3b235c
 		if errors.IsNotFound(err) {
 			return nil, nil
 		}
 		if err != nil {
 			return nil, []error{err}
 		}
-<<<<<<< HEAD
-
 		// collect from all openshift* namespaces
 		for _, ns := range config.Items {
 			if !strings.HasPrefix(ns.Name, "openshift") {
 				continue
 			}
-
 			resInterface := i.dynamicClient.Resource(opResource).Namespace(ns.Name)
 			for {
 				u, err := resInterface.List(i.ctx, metav1.ListOptions{Limit: plansBatchLimit, Continue: cont})
@@ -1042,7 +1025,24 @@
 	CSV       string
 	Count     int
 }
-=======
+
+// GatherContainerRuntimeConfig collects ContainerRuntimeConfig  information
+//
+// The Kubernetes api https://github.com/openshift/machine-config-operator/blob/master/pkg/apis/machineconfiguration.openshift.io/v1/types.go#L402
+// Response see https://docs.okd.io/latest/rest_api/machine_apis/containerruntimeconfig-machineconfiguration-openshift-io-v1.html
+//
+// Location in archive: config/containerruntimeconfigs/
+func GatherContainerRuntimeConfig(i *Gatherer) func() ([]record.Record, []error) {
+	return func() ([]record.Record, []error) {
+		crc := schema.GroupVersionResource{Group: "machineconfiguration.openshift.io", Version: "v1", Resource: "containerruntimeconfigs"}
+		containerRCs, err := i.dynamicClient.Resource(crc).List(i.ctx, metav1.ListOptions{})
+		if errors.IsNotFound(err) {
+			return nil, nil
+		}
+		if err != nil {
+			return nil, []error{err}
+		}
+
 		records := []record.Record{}
 		for _, i := range containerRCs.Items {
 			records = append(records, record.Record{
@@ -1053,8 +1053,6 @@
 		return records, nil
 	}
 }
-
->>>>>>> dc3b235c
 
 func (i *Gatherer) gatherNamespaceEvents(namespace string) ([]record.Record, []error) {
 	// do not accidentally collect events for non-openshift namespace
