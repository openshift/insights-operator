package clusterconfig

import (
	"context"
	"sync"

	"k8s.io/client-go/rest"

	configv1 "github.com/openshift/api/config/v1"

	"github.com/openshift/insights-operator/pkg/record"
)

// Gatherer is a driving instance invoking collection of data
type Gatherer struct {
	ctx                     context.Context
	gatherKubeConfig        *rest.Config
	gatherProtoKubeConfig   *rest.Config
	metricsGatherKubeConfig *rest.Config
	lock                    sync.Mutex
	lastVersion             *configv1.ClusterVersion
}

// New creates new Gatherer
func New(gatherKubeConfig *rest.Config, gatherProtoKubeConfig *rest.Config, metricsGatherKubeConfig *rest.Config) *Gatherer {
	return &Gatherer{
		gatherKubeConfig:        gatherKubeConfig,
		gatherProtoKubeConfig:   gatherProtoKubeConfig,
		metricsGatherKubeConfig: metricsGatherKubeConfig,
	}
}

// Gather is hosting and calling all the recording functions
func (g *Gatherer) Gather(ctx context.Context, recorder record.Interface) error {
	g.ctx = ctx
	return record.Collect(ctx, recorder,
		GatherPodDisruptionBudgets(g),
		GatherMostRecentMetrics(g),
		GatherClusterOperators(g),
		GatherContainerImages(g),
		GatherNodes(g),
		GatherConfigMaps(g),
		GatherClusterVersion(g),
		GatherClusterID(g),
		GatherClusterInfrastructure(g),
		GatherClusterNetwork(g),
		GatherClusterAuthentication(g),
		GatherClusterImageRegistry(g),
		GatherClusterImagePruner(g),
		GatherClusterFeatureGates(g),
		GatherClusterOAuth(g),
		GatherClusterIngress(g),
		GatherClusterProxy(g),
		GatherCertificateSigningRequests(g),
		GatherCRD(g),
		GatherHostSubnet(g),
		GatherMachineSet(g),
		GatherMachineConfigPool(g),
		GatherInstallPlans(g),
		GatherContainerRuntimeConfig(g),
		GatherOpenshiftSDNLogs(g),
		GatherNetNamespace(g),
		GatherServiceAccounts(g),
		GatherSAPConfig(g),
<<<<<<< HEAD
		GatherSAPVsystemIptablesLogs(g),
=======
		GatherSAPPods(g),
>>>>>>> aafc477d
		GatherOpenshiftSDNControllerLogs(g),
	)
}

func (g *Gatherer) setClusterVersion(version *configv1.ClusterVersion) {
	g.lock.Lock()
	defer g.lock.Unlock()
	if g.lastVersion != nil && g.lastVersion.ResourceVersion == version.ResourceVersion {
		return
	}
	g.lastVersion = version.DeepCopy()
}

// ClusterVersion returns Version for this cluster, which is set by running version during Gathering
func (g *Gatherer) ClusterVersion() *configv1.ClusterVersion {
	g.lock.Lock()
	defer g.lock.Unlock()
	return g.lastVersion
}<|MERGE_RESOLUTION|>--- conflicted
+++ resolved
@@ -62,11 +62,8 @@
 		GatherNetNamespace(g),
 		GatherServiceAccounts(g),
 		GatherSAPConfig(g),
-<<<<<<< HEAD
 		GatherSAPVsystemIptablesLogs(g),
-=======
 		GatherSAPPods(g),
->>>>>>> aafc477d
 		GatherOpenshiftSDNControllerLogs(g),
 	)
 }
