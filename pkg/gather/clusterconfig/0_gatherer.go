--- conflicted
+++ resolved
@@ -17,26 +17,18 @@
 	"github.com/openshift/insights-operator/pkg/recorder"
 )
 
-<<<<<<< HEAD
-// gatheringReport contains general information about specific gathering(archive)
-type gatheringReport struct {
+// gatherMetadata contains general information about collected data
+type gatherMetadata struct {
 	// info about gathering functions
-	Gatherers []gathererStatusReport `json:"gatherers"`
+	StatusReports []gathererStatusReport `json:"status_reports"`
+	MemoryAlloc   uint64                 `json:"memory_alloc_bytes"`
+	Uptime        float64                `json:"uptime_seconds"`
 	// shows if obfuscation(hiding IPs and cluster domain) is enabled
 	IsGlobalObfuscationEnabled bool `json:"is_global_obfuscation_enabled"`
 }
 
 // gathererStatusReport contains general information about specific gatherer function
 type gathererStatusReport struct {
-=======
-type gatherMetadata struct {
-	StatusReports []gatherStatusReport `json:"status_reports"`
-	MemoryAlloc   uint64               `json:"memory_alloc_bytes"`
-	Uptime        float64              `json:"uptime_seconds"`
-}
-
-type gatherStatusReport struct {
->>>>>>> 7203a31b
 	Name         string        `json:"name"`
 	Duration     time.Duration `json:"duration_in_ms"`
 	RecordsCount int           `json:"records_count"`
@@ -50,6 +42,7 @@
 	gatherProtoKubeConfig   *rest.Config
 	metricsGatherKubeConfig *rest.Config
 	anonymizer              *anonymization.Anonymizer
+	startTime time.Time
 }
 
 type gatherResult struct {
@@ -111,25 +104,19 @@
 	"olm_operators":                     failable(GatherOLMOperators),
 }
 
-var startTime time.Time
-
 // New creates new Gatherer
-<<<<<<< HEAD
 func New(
 	gatherKubeConfig *rest.Config,
 	gatherProtoKubeConfig *rest.Config,
 	metricsGatherKubeConfig *rest.Config,
 	anonymizer *anonymization.Anonymizer,
 ) *Gatherer {
-=======
-func New(gatherKubeConfig *rest.Config, gatherProtoKubeConfig *rest.Config, metricsGatherKubeConfig *rest.Config) *Gatherer {
-	startTime = time.Now()
->>>>>>> 7203a31b
 	return &Gatherer{
 		gatherKubeConfig:        gatherKubeConfig,
 		gatherProtoKubeConfig:   gatherProtoKubeConfig,
 		metricsGatherKubeConfig: metricsGatherKubeConfig,
 		anonymizer:              anonymizer,
+		startTime: time.Now(),
 	}
 }
 
@@ -158,7 +145,7 @@
 func (g *Gatherer) Gather(ctx context.Context, gatherList []string, recorder recorder.Interface) error {
 	g.ctx = ctx
 	var errors []string
-	var gatherReport gatheringReport
+	var gatherReport gatherMetadata
 
 	if len(gatherList) == 0 {
 		errors = append(errors, "no gather functions are specified to run")
@@ -187,14 +174,21 @@
 		if len(errorsReport) > 0 {
 			errors = append(errors, errorsReport...)
 		}
-		gatherReport.Gatherers = append(gatherReport.Gatherers, statusReport)
-	}
-
+		gatherReport.StatusReports = append(gatherReport.StatusReports, statusReport)
+	}
+
+	// if obfuscation is enabled, we want to know it from the archive
 	if g.anonymizer != nil {
 		gatherReport.IsGlobalObfuscationEnabled = g.anonymizer.IsObfuscationEnabled()
 	}
 
-	// Creates the gathering performance report
+	// fill in performance related data to the report
+	var m runtime.MemStats
+	runtime.ReadMemStats(&m)
+	gatherReport.MemoryAlloc = m.HeapAlloc
+	gatherReport.Uptime = time.Since(g.startTime).Truncate(time.Millisecond).Seconds()
+
+	// records the report
 	if err := recordGatherReport(recorder, gatherReport); err != nil {
 		errors = append(errors, fmt.Sprintf("unable to record io status reports: %v", err))
 	}
@@ -211,12 +205,8 @@
 
 	klog.V(4).Infof("Gather %s took %s to process %d records", gather.name, elapsed, len(gather.result.records))
 
-<<<<<<< HEAD
-	report := gathererStatusReport{gather.name, time.Duration(elapsed.Milliseconds()), len(gather.result.records), extractErrors(gather.result.errors)}
-=======
 	shortName := strings.Replace(gather.name, "github.com/openshift/insights-operator/pkg/gather/", "", 1)
-	report := gatherStatusReport{shortName, time.Duration(elapsed.Milliseconds()), len(gather.result.records), extractErrors(gather.result.errors)}
->>>>>>> 7203a31b
+	report := gathererStatusReport{shortName, time.Duration(elapsed.Milliseconds()), len(gather.result.records), extractErrors(gather.result.errors)}
 
 	if gather.canFail {
 		for _, err := range gather.result.errors {
@@ -250,6 +240,7 @@
 func (g *Gatherer) startGathering(gatherList []string, errors *[]string) ([]reflect.SelectCase, []time.Time, error) {
 	var cases []reflect.SelectCase
 	var starts []time.Time
+
 	// Starts the gathers in Go routines
 	for _, gatherID := range gatherList {
 		gather, ok := gatherFunctions[gatherID]
@@ -270,22 +261,16 @@
 			return nil, nil, err
 		}
 	}
+
 	return cases, starts, nil
 }
 
-<<<<<<< HEAD
-func recordGatherReport(recorder recorder.Interface, report gatheringReport) error {
-	r := record.Record{Name: "insights-operator/gathering", Item: record.JSONMarshaller{Object: report}}
-=======
-func recordGatherReport(recorder recorder.Interface, report []gatherStatusReport) error {
-	var m runtime.MemStats
-	runtime.ReadMemStats(&m)
-	metadata := gatherMetadata{report, m.HeapAlloc, time.Since(startTime).Truncate(time.Millisecond).Seconds()}
+func recordGatherReport(recorder recorder.Interface, metadata gatherMetadata) error {
 	r := record.Record{Name: "insights-operator/gathers", Item: record.JSONMarshaller{Object: metadata}}
->>>>>>> 7203a31b
 	return recorder.Record(r)
 }
 
+// TODO: move to utils?
 func extractErrors(errors []error) []string {
 	var errStrings []string
 	for _, err := range errors {
@@ -294,6 +279,7 @@
 	return errStrings
 }
 
+// TODO: move to utils?
 func sumErrors(errors []string) error {
 	sort.Strings(errors)
 	errors = uniqueStrings(errors)
@@ -308,6 +294,7 @@
 	return gatherList
 }
 
+// TODO: move to utils
 func uniqueStrings(list []string) []string {
 	if len(list) < 2 {
 		return list
@@ -323,6 +310,7 @@
 	return set
 }
 
+// TODO: move to utils
 func contains(s []string, e string) bool {
 	for _, a := range s {
 		if a == e {
