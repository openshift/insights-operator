package clusterconfig

import (
	"k8s.io/client-go/kubernetes"
)

// GatherOpenshiftAuthenticationLogs collects logs from pods in openshift-authentication namespace with following substring:
//   - "AuthenticationError: invalid resource name"
//
// The Kubernetes API https://github.com/kubernetes/client-go/blob/master/kubernetes/typed/core/v1/pod_expansion.go#L48
// Response see https://docs.openshift.com/container-platform/4.6/rest_api/workloads_apis/pod-core-v1.html#apiv1namespacesnamespacepodsnamelog
//
// Location in archive: config/pod/openshift-authentication/logs/{pod-name}/errors.log
func GatherOpenshiftAuthenticationLogs(g *Gatherer, c chan<- gatherResult) {
	defer close(c)

	containersFilter := logContainersFilter{
		namespace: "openshift-authentication",
	}
	messagesFilter := logMessagesFilter{
		messagesToSearch: []string{
			"AuthenticationError: invalid resource name",
		},
		isRegexSearch: false,
		sinceSeconds:  86400,     // last day
		limitBytes:    1024 * 64, // maximum 64 kb of logs
	}

	gatherKubeClient, err := kubernetes.NewForConfig(g.gatherProtoKubeConfig)
	if err != nil {
		c <- gatherResult{nil, []error{err}}
		return
	}

	coreClient := gatherKubeClient.CoreV1()

	records, err := gatherLogsFromContainers(
		g.ctx,
		coreClient,
		containersFilter,
		messagesFilter,
		"errors",
<<<<<<< HEAD
=======
		"app=oauth-openshift",
		false,
>>>>>>> 5b8e5dce
	)
	if err != nil {
		c <- gatherResult{nil, []error{err}}
		return
	}

	c <- gatherResult{records, nil}
	return
}<|MERGE_RESOLUTION|>--- conflicted
+++ resolved
@@ -16,6 +16,7 @@
 
 	containersFilter := logContainersFilter{
 		namespace: "openshift-authentication",
+    labelSelector: "app=oauth-openshift",
 	}
 	messagesFilter := logMessagesFilter{
 		messagesToSearch: []string{
@@ -40,12 +41,7 @@
 		containersFilter,
 		messagesFilter,
 		"errors",
-<<<<<<< HEAD
-=======
-		"app=oauth-openshift",
-		false,
->>>>>>> 5b8e5dce
-	)
+  )
 	if err != nil {
 		c <- gatherResult{nil, []error{err}}
 		return
