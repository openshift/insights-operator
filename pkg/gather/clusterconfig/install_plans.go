package clusterconfig

import (
	"context"
	"fmt"
	"sort"
	"strings"

	"k8s.io/apimachinery/pkg/api/errors"
	metav1 "k8s.io/apimachinery/pkg/apis/meta/v1"
	"k8s.io/apimachinery/pkg/runtime/schema"
	"k8s.io/apimachinery/pkg/util/json"
	"k8s.io/client-go/dynamic"
	"k8s.io/client-go/kubernetes"
	corev1client "k8s.io/client-go/kubernetes/typed/core/v1"

	"github.com/openshift/insights-operator/pkg/record"
)

// InstallPlansTopX is the Maximal number of Install plans by non-unique instances count
const InstallPlansTopX = 100

// GatherInstallPlans collects Top x InstallPlans from all openshift namespaces.
// Because InstallPlans have unique generated names, it groups them by namespace and the "template"
// for name generation from field generateName.
// It also collects Total number of all installplans and all non-unique installplans.
//
// The Operators-Framework api https://github.com/operator-framework/api/blob/master/pkg/operators/v1alpha1/installplan_types.go#L26
//
// Location in archive: config/installplans/
// Id in config: install_plans
func GatherInstallPlans(g *Gatherer, c chan<- gatherResult) {
	defer close(c)
	dynamicClient, err := dynamic.NewForConfig(g.gatherKubeConfig)
	if err != nil {
		c <- gatherResult{nil, []error{err}}
		return
	}
	gatherKubeClient, err := kubernetes.NewForConfig(g.gatherProtoKubeConfig)
	if err != nil {
		c <- gatherResult{nil, []error{err}}
		return
	}
	records, errors := gatherInstallPlans(g.ctx, dynamicClient, gatherKubeClient.CoreV1())
	c <- gatherResult{records, errors}
}

func gatherInstallPlans(ctx context.Context, dynamicClient dynamic.Interface, coreClient corev1client.CoreV1Interface) ([]record.Record, []error) {
	var plansBatchLimit int64 = 500
	cont := ""
	recs := map[string]*collectedPlan{}
	total := 0
	opResource := schema.GroupVersionResource{Group: "operators.coreos.com", Version: "v1alpha1", Resource: "installplans"}
	config, ctx, err := getAllNamespaces(ctx, coreClient)
	if errors.IsNotFound(err) {
		return nil, nil
	}
	if err != nil {
		return nil, []error{err}
	}
	// collect from all openshift* namespaces
	for _, ns := range config.Items {
		if !strings.HasPrefix(ns.Name, "openshift") {
			continue
		}
		resInterface := dynamicClient.Resource(opResource).Namespace(ns.Name)
		for {
			u, err := resInterface.List(ctx, metav1.ListOptions{Limit: plansBatchLimit, Continue: cont})
			if errors.IsNotFound(err) {
				return nil, nil
			}
			if err != nil {
				return nil, []error{err}
			}
			jsonMap := u.UnstructuredContent()
			var items []interface{}
			err = failEarly(
				func() error { return parseJSONQuery(jsonMap, "metadata.continue?", &cont) },
				func() error { return parseJSONQuery(jsonMap, "items", &items) },
			)
			if err != nil {
				return nil, []error{err}
			}
			total += len(items)
			for _, item := range items {
				if errs := collectInstallPlan(recs, item); errs != nil {
					return nil, errs
				}
			}

			if cont == "" {
				break
			}
		}
	}

	return []record.Record{{Name: "config/installplans", Item: InstallPlanAnonymizer{v: recs, total: total}}}, nil

}

func collectInstallPlan(recs map[string]*collectedPlan, item interface{}) []error {
	// Get common prefix
	csv := "[NONE]"
	var clusterServiceVersionNames []interface{}
	var ns, genName string
	var itemMap map[string]interface{}
	var ok bool
	if itemMap, ok = item.(map[string]interface{}); !ok {
		return []error{fmt.Errorf("cannot cast item to map %v", item)}
	}

	err := failEarly(
		func() error {
			return parseJSONQuery(itemMap, "spec.clusterServiceVersionNames", &clusterServiceVersionNames)
		},
		func() error { return parseJSONQuery(itemMap, "metadata.namespace", &ns) },
		func() error { return parseJSONQuery(itemMap, "metadata.generateName", &genName) },
	)
	if err != nil {
		return []error{err}
	}
	if len(clusterServiceVersionNames) > 0 {
		// ignoring non string
		csv, _ = clusterServiceVersionNames[0].(string)
	}

	key := fmt.Sprintf("%s.%s.%s", ns, genName, csv)
	m, ok := recs[key]
	if !ok {
		recs[key] = &collectedPlan{Namespace: ns, Name: genName, CSV: csv, Count: 1}
	} else {
		m.Count++
	}
	return nil
}

func failEarly(fns ...func() error) error {
	for _, f := range fns {
		err := f()
		if err != nil {
			return err
		}
	}
	return nil
}

<<<<<<< HEAD
func parseJSONQuery(j map[string]interface{}, jq string, o interface{}) error {
	for _, k := range strings.Split(jq, ".") {
		// optional field
		opt := false
		sz := len(k)
		if sz > 0 && k[sz-1] == '?' {
			opt = true
			k = k[:sz-1]
		}

		if uv, ok := j[k]; ok {
			if v, ok := uv.(map[string]interface{}); ok {
				j = v
				continue
			}
			// ValueOf to enter reflect-land
			dstPtrValue := reflect.ValueOf(o)
			dstValue := reflect.Indirect(dstPtrValue)
			dstValue.Set(reflect.ValueOf(uv))

			return nil
		}
		if opt {
			return nil
		}
		// otherwise key was not found
		// keys are case sensitive, because maps are
		for ki := range j {
			if strings.EqualFold(k, ki) {
				return fmt.Errorf("key %s wasn't found, but %s was ", k, ki)
			}
		}
		return fmt.Errorf("key %s wasn't found in %v ", k, j)
	}
	return fmt.Errorf("query didn't match the structure")
}

=======
>>>>>>> 83d3fede
type collectedPlan struct {
	Namespace string
	Name      string
	CSV       string
	Count     int
}

// InstallPlanAnonymizer implements serialization of top x installplans
type InstallPlanAnonymizer struct {
	v     map[string]*collectedPlan
	total int
	limit int
}

// Marshal implements serialization of InstallPlan
func (a InstallPlanAnonymizer) Marshal(_ context.Context) ([]byte, error) {
	if a.limit == 0 {
		a.limit = InstallPlansTopX
	}
	cnts := []int{}
	for _, v := range a.v {
		cnts = append(cnts, v.Count)
	}
	sort.Sort(sort.Reverse(sort.IntSlice(cnts)))
	countLimit := -1
	if len(cnts) > a.limit && a.limit > 0 {
		// nth plan is on n-1th position
		countLimit = cnts[a.limit-1]
	}
	// Creates map for marshal
	sr := map[string]interface{}{}
	st := map[string]int{}
	st["TOTAL_COUNT"] = a.total
	st["TOTAL_NONUNIQ_COUNT"] = len(a.v)
	sr["stats"] = st
	uls := 0
	it := []interface{}{}
	for _, v := range a.v {
		if v.Count >= countLimit {
			kvp := map[string]interface{}{}
			kvp["ns"] = v.Namespace
			kvp["name"] = v.Name
			kvp["csv"] = v.CSV
			kvp["count"] = v.Count
			it = append(it, kvp)
			uls++
		}
		if uls >= a.limit {
			break
		}
	}
	sort.SliceStable(it, func(i, j int) bool {
		return it[i].(map[string]interface{})["count"].(int) > it[j].(map[string]interface{})["count"].(int)
	})
	sr["items"] = it
	return json.Marshal(sr)
}

// GetExtension returns extension for anonymized openshift objects
func (a InstallPlanAnonymizer) GetExtension() string {
	return "json"
}<|MERGE_RESOLUTION|>--- conflicted
+++ resolved
@@ -144,7 +144,6 @@
 	return nil
 }
 
-<<<<<<< HEAD
 func parseJSONQuery(j map[string]interface{}, jq string, o interface{}) error {
 	for _, k := range strings.Split(jq, ".") {
 		// optional field
@@ -182,8 +181,6 @@
 	return fmt.Errorf("query didn't match the structure")
 }
 
-=======
->>>>>>> 83d3fede
 type collectedPlan struct {
 	Namespace string
 	Name      string
