--- conflicted
+++ resolved
@@ -1,11 +1,4 @@
 # Note: This CHANGELOG is only for the changes in insights operator.
-<<<<<<< HEAD
-	Please see OpenShift release notes for official changes\n<!--Latest hash: 76cc46b739c27281db0f7b2a23eb091b2a70f698-->
-## 4.13
-
-### Others
-- [#693](https://github.com/openshift/insights-operator/pull/693) Use cgroups memory usage data in the archive metadata
-=======
 	Please see OpenShift release notes for official changes\n<!--Latest hash: e761abf647746c56fb8c2a59fb683984795a0624-->
 ## 4.14
 
@@ -50,7 +43,6 @@
 ### Misc
 - [#717](https://github.com/openshift/insights-operator/pull/717) additional fix"
 - [#700](https://github.com/openshift/insights-operator/pull/700) Updating ose-insights-operator images to be consistent with ART
->>>>>>> 3ee98437
 
 ## 4.12
 
